[package]
name = "heimdall-common"
version = "0.1.4"
edition = "2021"
license = "MIT"
readme = "README.md"
description = "Commonly used resources for heimdall modules."
keywords = ["ethereum", "web3", "decompiler", "evm", "crypto"]

[dependencies]
colored = "2"
regex = "1.1.5"
lazy_static = "1.4.0"
clap-verbosity-flag = "1.0.0"
indicatif = "0.17.0"
tokio = { version = "1", features = ["full"] }
clap = { version = "3.1.18", features = ["derive"] }
ethers = { git = "https://github.com/gakonst/ethers-rs" }
<<<<<<< HEAD
reqwest = { version = "0.11.11", features = ["blocking"] }
=======
reqwest = {version = "0.11.11", features = ["blocking"]}
>>>>>>> cb3059c5
serde_json = "1.0"<|MERGE_RESOLUTION|>--- conflicted
+++ resolved
@@ -16,9 +16,5 @@
 tokio = { version = "1", features = ["full"] }
 clap = { version = "3.1.18", features = ["derive"] }
 ethers = { git = "https://github.com/gakonst/ethers-rs" }
-<<<<<<< HEAD
 reqwest = { version = "0.11.11", features = ["blocking"] }
-=======
-reqwest = {version = "0.11.11", features = ["blocking"]}
->>>>>>> cb3059c5
 serde_json = "1.0"